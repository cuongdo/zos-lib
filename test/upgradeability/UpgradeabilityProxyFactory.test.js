import encodeCall from '../../src/helpers/encodeCall'
import assertRevert from '../../src/helpers/assertRevert'

const MigratableMock = artifacts.require('MigratableMock')
const OwnedUpgradeabilityProxy = artifacts.require('OwnedUpgradeabilityProxy')
const UpgradeabilityProxyFactory = artifacts.require('UpgradeabilityProxyFactory')
const DummyImplementation = artifacts.require('DummyImplementation')

contract('UpgradeabilityProxyFactory', ([_, owner]) => {
  before(async function () {
    this.implementation_v0 = (await DummyImplementation.new()).address
  })

  beforeEach(async function () {
    this.factory = await UpgradeabilityProxyFactory.new()
  })

  describe('createProxy', function () {
    beforeEach(async function () {
      const { logs } = await this.factory.createProxy(owner, this.implementation_v0)
      this.logs = logs
      this.proxyAddress = this.logs.find(l => l.event === 'ProxyCreated').args.proxy
      this.proxy = await OwnedUpgradeabilityProxy.at(this.proxyAddress)
    })

    it('creates a proxy pointing to the requested implementation', async function () {
      const implementation = await this.proxy.implementation({ from: owner })
      assert.equal(implementation, this.implementation_v0)
    })

    it('transfers the ownership to the requested owner', async function () {
      const proxyOwner = await this.proxy.proxyOwner({ from: owner })
      assert.equal(proxyOwner, owner)
    })

    it('emits an event', async function () {
      assert.equal(this.logs.length, 1)
      assert.equal(this.logs[0].event, 'ProxyCreated')
      assert.equal(this.logs[0].args.proxy, this.proxyAddress)
    })
  })

  describe('createProxyAndCall', function () {
    const value = 1e5
    const initializeData = encodeCall('initialize', ['uint256'], [42])

    context('when it fails', function () {
      beforeEach(async function () {
        this.behavior = await MigratableMock.new()
      })

<<<<<<< HEAD
    it('creates a proxy pointing to the requested implementation', async function () {
      const implementation = await this.proxy.implementation({ from: owner })
      assert.equal(implementation, this.behavior.address)
    })

    it('transfers the ownership to the requested owner', async function () {
      const proxyOwner = await this.proxy.proxyOwner({ from: owner })
      assert.equal(proxyOwner, owner)
    })
=======
      it('should revert if function reverts', async function () {
        const failFunction = encodeCall('fail')
        await assertRevert(this.factory.createProxyAndCall(owner, this.behavior.address, failFunction))
      })
    })

    context('when it succeeds', function () {
>>>>>>> 1a31d991

      beforeEach(async function () {
        this.behavior = await MigratableMock.new()
        const { logs } = await this.factory.createProxyAndCall(owner, this.behavior.address, initializeData, { value })
        this.logs = logs
        this.proxyAddress = logs.find(l => l.event === 'ProxyCreated').args.proxy
        this.proxy = await OwnedUpgradeabilityProxy.at(this.proxyAddress)
      })

      it('creates a proxy pointing to the requested implementation', async function () {
        const implementation = await this.proxy.implementation()
        assert.equal(implementation, this.behavior.address)
      })

      it('transfers the ownership to the requested owner', async function () {
        const proxyOwner = await this.proxy.proxyOwner()
        assert.equal(proxyOwner, owner)
      })

      it('emits an event', async function () {
        assert.equal(this.logs.length, 1)
        assert.equal(this.logs[0].event, 'ProxyCreated')
        assert.equal(this.logs[0].args.proxy, this.proxyAddress)
      })

      it('calls "initialize" function', async function() {
        const migratable = MigratableMock.at(this.proxyAddress);
        const x = await migratable.x();
        assert.equal(x, 42);
      })

      it('sends given value to the delegated implementation', async function() {
        const balance = await web3.eth.getBalance(this.proxyAddress)
        assert(balance.eq(value))
      })

      it('uses the storage of the proxy', async function () {
        // fetch the x value of Initializable at position 0 of the storage
        const storedValue = await web3.eth.getStorageAt(this.proxyAddress, 1);
        assert.equal(storedValue, 42);
      })
    })
  })
})<|MERGE_RESOLUTION|>--- conflicted
+++ resolved
@@ -49,17 +49,6 @@
         this.behavior = await MigratableMock.new()
       })
 
-<<<<<<< HEAD
-    it('creates a proxy pointing to the requested implementation', async function () {
-      const implementation = await this.proxy.implementation({ from: owner })
-      assert.equal(implementation, this.behavior.address)
-    })
-
-    it('transfers the ownership to the requested owner', async function () {
-      const proxyOwner = await this.proxy.proxyOwner({ from: owner })
-      assert.equal(proxyOwner, owner)
-    })
-=======
       it('should revert if function reverts', async function () {
         const failFunction = encodeCall('fail')
         await assertRevert(this.factory.createProxyAndCall(owner, this.behavior.address, failFunction))
@@ -67,7 +56,6 @@
     })
 
     context('when it succeeds', function () {
->>>>>>> 1a31d991
 
       beforeEach(async function () {
         this.behavior = await MigratableMock.new()
@@ -78,12 +66,12 @@
       })
 
       it('creates a proxy pointing to the requested implementation', async function () {
-        const implementation = await this.proxy.implementation()
+        const implementation = await this.proxy.implementation({ from: owner })
         assert.equal(implementation, this.behavior.address)
       })
 
       it('transfers the ownership to the requested owner', async function () {
-        const proxyOwner = await this.proxy.proxyOwner()
+        const proxyOwner = await this.proxy.proxyOwner({ from: owner })
         assert.equal(proxyOwner, owner)
       })
 

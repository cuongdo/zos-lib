import path from 'path'
import truffleContract from 'truffle-contract'
import truffleProvision from 'truffle-provisioner'

const DEFAULT_TESTING_TX_PARAMS = {
  gas: 6721975,
  gasPrice: 100000000000
}

const DEFAULT_COVERAGE_TX_PARAMS = {
  gas: 0xfffffffffff,
  gasPrice: 0x01,
}

export default {

  getLocalPath(contractName) {
    return `${process.cwd()}/build/contracts/${contractName}.json`
  },

  getLibPath(contractName) {
    return path.resolve(__dirname, `../../build/contracts/${contractName}.json`)
  },

  getNodeModulesPath(dependency, contractName) {
    return `${process.cwd()}/node_modules/${dependency}/build/contracts/${contractName}.json`
  },

  getFromLocal(contractName) {
<<<<<<< HEAD
    const buildDir = `${process.cwd()}/build/contracts`
    return this._getFromBuildDir(buildDir, contractName)
=======
    return this._getFromPath(this.getLocalPath(contractName))
>>>>>>> eff66535
  },

  getFromLib(contractName) {
    return this._getFromPath(this.getLibPath(contractName))
  },

  getFromNodeModules(dependency, contractName) {
    return this._getFromPath(this.getNodeModulesPath(dependency, contractName))
  },

  _getFromPath(path) {
    const contract = truffleContract(require(path))
    return (process.env.NODE_ENV === 'test')
      ? this._provideContractForTesting(contract)
      : this._provideContractForProduction(contract)
  },

  _provideContractForProduction(contract) {
    truffleProvision(contract, this._artifactsDefaults())
    return contract
  },

  _provideContractForTesting(contract) {
    const defaults = process.env.SOLIDITY_COVERAGE ? DEFAULT_COVERAGE_TX_PARAMS : DEFAULT_TESTING_TX_PARAMS
    contract.setProvider(web3.currentProvider)
    contract.defaults({ from: web3.eth.accounts[0], ... defaults })
    return contract
  },

  _artifactsDefaults() {
    if(!artifacts) throw "Could not retrieve truffle defaults"
    return artifacts.options || {}
  },
}<|MERGE_RESOLUTION|>--- conflicted
+++ resolved
@@ -27,12 +27,7 @@
   },
 
   getFromLocal(contractName) {
-<<<<<<< HEAD
-    const buildDir = `${process.cwd()}/build/contracts`
-    return this._getFromBuildDir(buildDir, contractName)
-=======
     return this._getFromPath(this.getLocalPath(contractName))
->>>>>>> eff66535
   },
 
   getFromLib(contractName) {

'use strict'
require('./setup')
const deploy = require('../index.js')

import { Contracts } from 'zos-lib'
import shouldBehaveLikeDonations from './behaviors/Donations.behavior'
import shouldBehaveLikeDonationsWithTokens from './behaviors/DonationsWithTokens.behavior'

const DonationsV2 = Contracts.getFromLocal('DonationsV2');

contract('App', ([_, owner, donor, wallet]) => {
  const initialVersion = '0.0.1';
  const updatedVersion = '0.0.2';
  const contractName = 'Donations';

  describe('setup', function() {
    beforeEach(async function() {
      this.app = await deploy.setupApp({owner});
    });

    describe('package', function() {

      describe('when queried for the initial version', function() {
        it('claims to have it', async function() {
          (await this.app.package.hasVersion(initialVersion)).should.be.true;
        });
      });

      describe('when queried for the updated version', function() {
        it('doesnt claim to have it', async function() {
          (await this.app.package.hasVersion(updatedVersion)).should.be.false;
        });
      });
    });
  });

  describe('version 0.0.1', function() {
    beforeEach(async function() {
      this.app = await deploy.setupApp({owner});
      this.donations = await deploy.deployVersion1(this.app, owner);
    });
    
    describe('directory', function() {
      describe('when queried for the implementation', function() {

        it('returns a valid address', async function() {
<<<<<<< HEAD
          validateAddress(await this.app.directory.getImplementation(contractName)).should.be.true;
=======
          const implementation = await this.app.directories[initialVersion].getImplementation(contractName)

          implementation.should.be.nonzeroAddress
>>>>>>> c7e3254c
        });
      });
    });

    describe('implementation', function() {
      shouldBehaveLikeDonations(owner, donor, wallet);
    });
  });

  describe('version 0.0.2', function() {
    const tokenName = 'DonationToken';
    const tokenSymbol = 'DON';

    beforeEach(async function() {
      this.app = await deploy.setupApp({owner});
      this.donations = await deploy.deployVersion1(this.app, owner);
      this.token = await deploy.deployVersion2(this.app, this.donations, { owner });
      this.donations = DonationsV2.at(this.donations.address);
    });

    // TODO: check that token owner is donations

    describe('implementation', function() {
      shouldBehaveLikeDonationsWithTokens(owner, donor, wallet, tokenName, tokenSymbol);
    });
  });
});<|MERGE_RESOLUTION|>--- conflicted
+++ resolved
@@ -44,13 +44,9 @@
       describe('when queried for the implementation', function() {
 
         it('returns a valid address', async function() {
-<<<<<<< HEAD
-          validateAddress(await this.app.directory.getImplementation(contractName)).should.be.true;
-=======
-          const implementation = await this.app.directories[initialVersion].getImplementation(contractName)
+          const implementation = await this.app.directory.getImplementation(contractName)
 
           implementation.should.be.nonzeroAddress
->>>>>>> c7e3254c
         });
       });
     });

<<<<<<< HEAD
const { Contracts, encodeCall } = require('zos-lib')
const shouldBehaveLikeDonationsWithTokens = require('./DonationsWithTokens.behavior.js');
=======
'use strict'
require('./setup')

import { Contracts } from 'zos-lib'
import shouldBehaveLikeDonationsWithTokens from './behaviors/DonationsWithTokens.behavior.js'
>>>>>>> 4ad94461

const DonationsV2 = Contracts.getFromLocal('DonationsV2');
const MintableERC721Token = Contracts.getFromLocal('MintableERC721Token');

const sendTransaction = (target, method, args, values, opts) => {
  const data = encodeCall(method, args, values);
  return target.sendTransaction(Object.assign({ data }, opts));
};
  
contract('DonationsV2', ([_, owner, donor, wallet]) => {
  const tokenName = 'DonationToken';
  const tokenSymbol = 'DON';

  beforeEach(async function() {
    this.donations = await DonationsV2.new();
    await sendTransaction(this.donations, 'initialize', ['address'], [owner]);

    this.token = await MintableERC721Token.new();
<<<<<<< HEAD
    await sendTransaction(
      this.token,
      'initialize',
      ['address', 'string', 'string'],
      [this.donations.address, tokenName, tokenSymbol]
    );
    await this.donations.setToken(this.token.address, {from: owner});
=======
    await this.token.initialize(this.donations.address, tokenName, tokenSymbol);
    await this.donations.setToken(this.token.address, { from: owner });
>>>>>>> 4ad94461
  });

  shouldBehaveLikeDonationsWithTokens(owner, donor, wallet, tokenName, tokenSymbol);
});<|MERGE_RESOLUTION|>--- conflicted
+++ resolved
@@ -1,13 +1,8 @@
-<<<<<<< HEAD
-const { Contracts, encodeCall } = require('zos-lib')
-const shouldBehaveLikeDonationsWithTokens = require('./DonationsWithTokens.behavior.js');
-=======
 'use strict'
 require('./setup')
 
-import { Contracts } from 'zos-lib'
+import { Contracts, encodeCall } from 'zos-lib'
 import shouldBehaveLikeDonationsWithTokens from './behaviors/DonationsWithTokens.behavior.js'
->>>>>>> 4ad94461
 
 const DonationsV2 = Contracts.getFromLocal('DonationsV2');
 const MintableERC721Token = Contracts.getFromLocal('MintableERC721Token');
@@ -26,18 +21,13 @@
     await sendTransaction(this.donations, 'initialize', ['address'], [owner]);
 
     this.token = await MintableERC721Token.new();
-<<<<<<< HEAD
     await sendTransaction(
       this.token,
       'initialize',
       ['address', 'string', 'string'],
       [this.donations.address, tokenName, tokenSymbol]
     );
-    await this.donations.setToken(this.token.address, {from: owner});
-=======
-    await this.token.initialize(this.donations.address, tokenName, tokenSymbol);
     await this.donations.setToken(this.token.address, { from: owner });
->>>>>>> 4ad94461
   });
 
   shouldBehaveLikeDonationsWithTokens(owner, donor, wallet, tokenName, tokenSymbol);

--- conflicted
+++ resolved
@@ -9,11 +9,6 @@
 const { decodeLogs, Logger, AppManagerDeployer, ContractsProvider } = require('zos-lib')
 const log = new Logger('ComplexExample')
 
-<<<<<<< HEAD
-// Address of the zOS Kernel standard library.
-const stdlib_ropsten = "0xA739d10Cc20211B973dEE09DB8F0D75736E2D817";
-=======
->>>>>>> 90361345
 const owner = web3.eth.accounts[1];
 const contractName = "Donations";
 const tokenClass = 'MintableERC721Token';
@@ -53,17 +48,10 @@
   // and set the token on "Donations".
   log.info(`Creating ERC721 token proxy to use in ${contractName}...`)
   const token = await appManager.createProxy(
-<<<<<<< HEAD
-    MintableERC721Token,
-    'MintableERC721Token',
-    'initialize'
-    [donations.address, 'BasilToken', 'BSL']
-=======
     MintableERC721Token, 
     tokenClass,
     'initialize',
     [donations.address, tokenName, tokenSymbol]
->>>>>>> 90361345
   )
   log.info(`Token proxy created at ${token.address}`)
   log.info("Setting application's token...")
